//! Matrix server abstraction.
//!
//! A MatrixServer is created for every server the user configures.
//!
//! It will create a per server config subsection. If options are added to the
//! server they need to be removed from the server section when the server is
//! dropped.
//!
//! The server will create a tokio runtime which will spawn a task for the sync
//! loop.
//!
//! It will also spawn a task on the Weechat mainloop, this one waits for
//! responses from the sync loop.
//!
//! A separate task is spawned every time Weechat wants to send a message to the
//! server.
//!
//!
//! Schematically this looks like the following diagram.
//!
//!                                 MatrixServer
//!   +--------------------------------------------------------------------+
//!   |                                                                    |
//!   |         Weechat mainloop                     Tokio runtime         |
//!   |   +---------------------------+        +------------------------+  |
//!   |   |                           |        |                        |  |
//!   |   |  +--------------------+   |        |   +----------------+   |  |
//!   |   |  |                    |   |        |   |                |   |  |
//!   |   |  |  Response receiver +<---------------+   Sync loop    |   |  |
//!   |   |  |                    |   |        |   |                |   |  |
//!   |   |  |                    |   |        |   |                |   |  |
//!   |   |  +--------------------+   |        |   +----------------+   |  |
//!   |   |                           |        |                        |  |
//!   |   |  +--------------------+   |        |   +----------------+   |  |
//!   |   |  |                    |   |  Spawn |   |                |   |  |
//!   |   |  |  Roombuffer input  +--------------->+ Send coroutine |   |  |
//!   |   |  |      callback      +<---------------+                |   |  |
//!   |   |  |                    |   |        |   |                |   |  |
//!   |   |  +--------------------+   |        |   +----------------+   |  |
//!   |   |                           |        |                        |  |
//!   |   +---------------------------+        +------------------------+  |
//!   |                                                                    |
//!   +--------------------------------------------------------------------+
//!
//!
//! The tokio runtime and response receiver task will be alive only if the user
//! connects to the server while the room buffer input callback will print an
//! error if the server is disconnected.
//!
//! The server holds all the rooms which in turn hold the buffers, users, and
//! room metadata.
//!
//! The response receiver forwards events to the correct room. The response
//! receiver fetches events individually from a mpsc channel. This makes sure
//! that processing events will not block the Weechat mainloop for too long.

use chrono::{offset::Utc, DateTime};
use std::{
    cell::{Ref, RefCell, RefMut},
    cmp::Reverse,
    collections::HashMap,
    path::PathBuf,
    rc::{Rc, Weak},
};
use tracing::error;
use url::Url;

use matrix_sdk::{
    self,
    deserialized_responses::AmbiguityChange,
    encryption::RoomKeyImportResult,
    room::Joined,
    ruma::{
        api::client::session::login::v3::Response as LoginResponse,
        events::{
            room::member::RoomMemberEventContent,
            room_key::ToDeviceRoomKeyEvent, AnySyncStateEvent,
            AnySyncTimelineEvent, SyncStateEvent,
        },
        DeviceId, DeviceKeyAlgorithm, MilliSecondsSinceUnixEpoch,
        OwnedDeviceId, OwnedRoomId, OwnedUserId, RoomId, UserId,
    },
    Client, Error,
};

use weechat::{
    buffer::{Buffer, BufferBuilder, BufferHandle},
    config::{BooleanOptionSettings, ConfigSection, StringOptionSettings},
    Prefix, Weechat,
};

use crate::{
    config::ServerBuffer,
    connection::{Connection, InteractiveAuthInfo},
    room::RoomHandle,
    ConfigHandle, Servers, PLUGIN_NAME,
};

#[derive(Debug)]
pub enum ServerError {
    StartError(String),
    ClientError(matrix_sdk::ClientBuildError),
    IoError(String),
}

#[derive(Debug, Clone, Copy)]
enum DeviceTrust {
    Verified,
    Unverified,
    Unsupported,
}

#[derive(Clone, Debug, PartialEq)]
pub struct ServerSettings {
    pub homeserver: Option<Url>,
    pub proxy: Option<Url>,
    pub autoconnect: bool,
    pub username: String,
    pub password: String,
    pub ssl_verify: bool,
}

impl Default for ServerSettings {
    fn default() -> Self {
        Self {
            ssl_verify: true,
            proxy: None,
            autoconnect: false,
            homeserver: None,
            username: "".to_owned(),
            password: "".to_owned(),
        }
    }
}

impl ServerSettings {
    pub fn new() -> Self {
        Default::default()
    }
}

pub struct LoginInfo {
    user_id: OwnedUserId,
}

#[derive(Clone)]
pub struct MatrixServer {
    inner: Rc<InnerServer>,
}

impl std::ops::Deref for MatrixServer {
    type Target = InnerServer;

    fn deref(&self) -> &Self::Target {
        &self.inner
    }
}

impl std::fmt::Debug for MatrixServer {
    fn fmt(&self, f: &mut std::fmt::Formatter<'_>) -> std::fmt::Result {
        let mut fmt = f.debug_struct("MatrixServer");
        fmt.field("name", &self.server_name).finish()
    }
}

pub struct InnerServer {
    servers: Servers,
    server_name: Rc<str>,
    rooms: Rc<RefCell<HashMap<OwnedRoomId, RoomHandle>>>,
    settings: Rc<RefCell<ServerSettings>>,
    current_settings: Rc<RefCell<ServerSettings>>,
    config: ConfigHandle,
    client: Rc<RefCell<Option<Client>>>,
    login_state: Rc<RefCell<Option<LoginInfo>>>,
    connection: Rc<RefCell<Option<Connection>>>,
    server_buffer: Rc<RefCell<Option<BufferHandle>>>,
}

impl MatrixServer {
    pub fn new(
        name: &str,
        config: &ConfigHandle,
        server_section: &mut ConfigSection,
        servers: Servers,
    ) -> Self {
        let server_name: Rc<str> = name.to_string().into();

        let server = InnerServer {
            servers,
            server_name: server_name.clone(),
            rooms: Rc::new(RefCell::new(HashMap::new())),
            settings: Rc::new(RefCell::new(ServerSettings::new())),
            current_settings: Rc::new(RefCell::new(ServerSettings::new())),
            config: config.clone(),
            client: Rc::new(RefCell::new(None)),
            login_state: Rc::new(RefCell::new(None)),
            connection: Rc::new(RefCell::new(None)),
            server_buffer: Rc::new(RefCell::new(None)),
        };

        let server = server.into();

        MatrixServer::create_server_conf(&server_name, server_section, &server);

        MatrixServer { inner: server }
    }

    pub fn clone_weak(&self) -> Weak<InnerServer> {
        Rc::downgrade(&self.inner)
    }

    pub fn connect(&self) -> Result<(), ServerError> {
        if self.connected() {
            self.print_error(&format!(
                "Already connected to {}{}{}",
                Weechat::color("chat_server"),
                self.name(),
                Weechat::color("reset")
            ));

            return Ok(());
        }

        let client = self.get_or_create_client()?;
        let connection = Connection::new(&self, &client);
        self.set_connection(connection);

        self.print_network(&format!(
            "Connected to {}{}{}",
            Weechat::color("chat_server"),
            self.name(),
            Weechat::color("reset")
        ));

        Ok(())
    }

    fn inner(&self) -> Rc<InnerServer> {
        self.inner.clone()
    }

    pub fn merge_server_buffers(&self) {
        let server_buffer = self.inner.server_buffer.borrow_mut();

        if let Some(buffer) =
            server_buffer.as_ref().map(|b| b.upgrade().ok()).flatten()
        {
            self.inner.merge_server_buffer(&buffer);
        }
    }

    /// Parse an URL returning a None if the string is empty.
    ///
    /// # Panics
    ///
    /// This panics if the string can't be parsed as an URL.
    fn parse_url_unchecked(value: &str) -> Option<Url> {
        if value.is_empty() {
            None
        } else {
            Some(
                Url::parse(value)
                    .expect("Can't parse URL, did the check callback fail?"),
            )
        }
    }

    /// Parse an URL returning an error if the parse step fails.
    pub fn parse_url(value: String) -> Result<(), String> {
        let url = Url::parse(&value);

        match url {
            Ok(u) => {
                if u.cannot_be_a_base() {
                    Err(String::from("The Homeserver URL is missing a schema"))
                } else {
                    Ok(())
                }
            }
            Err(e) => Err(e.to_string()),
        }
    }

    /// Check if the provided value is a valid URL.
    fn is_url_valid(value: &str) -> bool {
        if value.is_empty() {
            true
        } else {
            MatrixServer::parse_url(value.to_string()).is_ok()
        }
    }

    fn create_server_conf(
        server_name: &str,
        server_section: &mut ConfigSection,
        server_ref: &Rc<InnerServer>,
    ) {
        let server = Rc::downgrade(server_ref);
        let server_copy = server.clone();
        let autoconnect =
            BooleanOptionSettings::new(format!("{}.autoconnect", server_name))
                .set_change_callback(move |_, option| {
                    let value = option.value();

                    let server_ref = server.upgrade().expect(
                        "Server got deleted while server config is alive",
                    );

                    server_ref.settings.borrow_mut().autoconnect = value;
                });

        server_section
            .new_boolean_option(autoconnect)
            .expect("Can't create autoconnect option");

        let server = server_copy;
        let server_copy = server.clone();

        let homeserver =
            StringOptionSettings::new(format!("{}.homeserver", server_name))
                .set_check_callback(|_, _, value| {
                    MatrixServer::is_url_valid(&value)
                })
                .set_change_callback(move |_, option| {
                    let server_ref = server.upgrade().expect(
                        "Server got deleted while server config is alive",
                    );

                    server_ref.settings.borrow_mut().homeserver =
                        MatrixServer::parse_url_unchecked(&option.value());
                });

        server_section
            .new_string_option(homeserver)
            .expect("Can't create homeserver option");

        let server = server_copy;
        let server_copy = server.clone();

        let proxy = StringOptionSettings::new(format!("{}.proxy", server_name))
            .set_check_callback(|_, _, value| {
                MatrixServer::is_url_valid(&value)
            })
            .set_change_callback(move |_, option| {
                let server_ref = server
                    .upgrade()
                    .expect("Server got deleted while server config is alive");

                server_ref.settings.borrow_mut().proxy =
                    MatrixServer::parse_url_unchecked(&option.value());
            });

        server_section
            .new_string_option(proxy)
            .expect("Can't create proxy option");

        let server = server_copy;
        let server_copy = server.clone();

        let username =
            StringOptionSettings::new(format!("{}.username", server_name))
                .set_change_callback(move |_, option| {
                    let server_ref = server.upgrade().expect(
                        "Server got deleted while server config is alive",
                    );

                    server_ref.settings.borrow_mut().username =
                        Weechat::eval_string_expression(&option.value())
                            .expect("Can't evaluate username");
                });

        server_section
            .new_string_option(username)
            .expect("Can't create username option");

        let server = server_copy;
        let server_copy = server.clone();

        let password =
            StringOptionSettings::new(format!("{}.password", server_name))
                .set_change_callback(move |_, option| {
                    let server_ref = server.upgrade().expect(
                        "Server got deleted while server config is alive",
                    );

                    server_ref.settings.borrow_mut().password =
                        Weechat::eval_string_expression(&option.value())
                            .expect("Can't evaluate password");
                });

        server_section
            .new_string_option(password)
            .expect("Can't create password option");

        let server = server_copy;

        let ssl_verify =
            BooleanOptionSettings::new(format!("{}.ssl_verify", server_name))
                .default_value(true)
                .set_change_callback(move |_, option| {
                    let value = option.value();

                    let server_ref = server.upgrade().expect(
                        "Server got deleted while server config is alive",
                    );

                    server_ref.settings.borrow_mut().ssl_verify = value;
                });

        server_section
            .new_boolean_option(ssl_verify)
            .expect("Can't create autoconnect option");
    }
}

impl Drop for MatrixServer {
    fn drop(&mut self) {
        // TODO close all the server buffers.
        // Only free the server config if it's the only clone of the InnerServer
        if Rc::strong_count(&self.inner) == 1 {
            let config = &self.config;
            let mut config_borrow = config.borrow_mut();

            let mut section = config_borrow
                .search_section_mut("server")
                .expect("Can't get server section");

            for option_name in &[
                "autoconnect",
                "homeserver",
                "password",
                "proxy",
                "ssl_verify",
                "username",
            ] {
                let option_name =
                    &format!("{}.{}", self.server_name, option_name);
                section.free_option(option_name).unwrap_or_else(|_| {
                    panic!("Can't free option {}", option_name)
                });
            }
        }
    }
}

impl InnerServer {
    pub fn name(&self) -> &str {
        &self.server_name
    }

    pub fn rooms(&self) -> Vec<RoomHandle> {
        self.rooms.borrow().values().cloned().collect()
    }

    pub(crate) fn get_or_create_room(&self, room_id: &RoomId) -> RoomHandle {
        if !self.rooms.borrow().contains_key(room_id) {
            let homeserver = self
                .settings
                .borrow()
                .homeserver
                .clone()
                .expect("Creating room buffer while no homeserver");
            let login_state = self.login_state.borrow();
            let login_state = login_state
                .as_ref()
                .expect("Receiving events while not being logged in");
            let client = self.client.borrow();
            let room = client
                .as_ref()
                .expect("Receiving events without a client")
                .get_joined_room(room_id);

            let room = room.unwrap_or_else(|| {
                panic!(
                    "Receiving events for a room while no room found {}",
                    room_id
                )
            });
            let buffer = RoomHandle::new(
                &self.server_name,
                self.servers.runtime().to_owned(),
                &self.connection,
                self.config.inner.clone(),
                room,
                homeserver,
                room_id,
                &login_state.user_id,
            );
            self.rooms.borrow_mut().insert(room_id.to_owned(), buffer);
        }

        self.rooms.borrow().get(room_id).cloned().unwrap()
    }

    pub fn config(&self) -> ConfigHandle {
        self.config.clone()
    }

    pub fn user_name(&self) -> String {
        self.settings.borrow().username.clone()
    }

    pub fn password(&self) -> String {
        self.settings.borrow().password.clone()
    }

    pub async fn restore_room(&self, room: Joined) {
        let homeserver = self
            .settings
            .borrow()
            .homeserver
            .clone()
            .expect("Creating room buffer while no homeserver");

        match RoomHandle::restore(
            &self.server_name,
            self.servers.runtime().to_owned(),
            room,
            &self.connection,
            self.config.inner.clone(),
            homeserver,
        )
        .await
        {
            Ok(buffer) => {
                let room_id = buffer.room_id().to_owned();

                self.rooms.borrow_mut().insert(room_id, buffer);
            }
            Err(e) => self.print_error(&format!(
                "Error restoring room: {}",
                e.to_string()
            )),
        }
    }

    fn create_server_buffer(&self) -> BufferHandle {
        let buffer_handle =
            BufferBuilder::new(&format!("server.{}", self.server_name))
                .build()
                .expect("Can't create Matrix debug buffer");

        let buffer = buffer_handle
            .upgrade()
            .expect("Can't upgrade newly created server buffer");

        let settings = self.settings.borrow();

        buffer.set_title(&format!(
            "Matrix: {}",
            settings
                .homeserver
                .as_ref()
                .map(|u| u.to_string())
                .unwrap_or_else(|| self.server_name.to_string()),
        ));
        buffer.set_short_name(&self.server_name);
        buffer.set_localvar("type", "server");
        buffer.set_localvar("nick", &settings.username);
        buffer.set_localvar("server", &self.server_name);

        self.merge_server_buffer(&buffer);

        buffer_handle
    }

    fn merge_server_buffer(&self, buffer: &Buffer) {
        match self.config.borrow().look().server_buffer() {
            ServerBuffer::MergeWithCore => {
                buffer.unmerge();

                let core_buffer = buffer.core_buffer();
                buffer.merge(&core_buffer);
            }
            ServerBuffer::Independent => buffer.unmerge(),
            ServerBuffer::MergeWithoutCore => {
                let servers = self.servers.borrow();

                let server = if let Some(server) = servers.values().next() {
                    server
                } else {
                    return;
                };

                if server.name() == &*self.server_name {
                    buffer.unmerge();
                } else {
                    let inner = server.inner();

                    if let Some(Ok(other_buffer)) =
                        inner.server_buffer().as_ref().map(|b| b.upgrade())
                    {
                        let core_buffer = buffer.core_buffer();

                        buffer.unmerge_to((core_buffer.number() + 1) as u16);
                        buffer.merge(&other_buffer);
                    };
                }
            }
        }
    }

    fn get_client(&self) -> Option<Client> {
        self.client.borrow().clone()
    }

    fn get_or_create_client(&self) -> Result<Client, ServerError> {
        let client = if let Some(c) = self.get_client() {
            c
        } else {
            self.create_client()?
        };

        // Check if the homeserver setting changed and swap our client if it
        // did.
        if *self.current_settings.borrow() != *self.settings.borrow() {
            // TODO if the homeserver changed close all the room buffers of the
            // server here, they don't belong to our client anymore.
            self.create_client()
        } else {
            Ok(client)
        }
    }

    /// Borrow the server buffer handle.
    pub fn server_buffer(&self) -> Ref<Option<BufferHandle>> {
        self.server_buffer.borrow()
    }

    fn get_or_create_buffer<'a>(
        &self,
        server_buffer: &'a mut RefMut<Option<BufferHandle>>,
    ) -> &'a BufferHandle {
        if let Some(buffer) = server_buffer.as_ref() {
            if buffer.upgrade().is_err() {
                let buffer = self.create_server_buffer();
                **server_buffer = Some(buffer);
            }
        } else {
            let buffer = self.create_server_buffer();
            **server_buffer = Some(buffer);
        }

        server_buffer.as_ref().unwrap()
    }

    /// Print a neutral message to the server buffer.
    fn print(&self, message: &str) {
        let mut server_buffer = self.server_buffer.borrow_mut();
        let buffer = self
            .get_or_create_buffer(&mut server_buffer)
            .upgrade()
            .unwrap();
        buffer.print(message);
    }

    /// Print a message with a given prefix to the server buffer.
    pub fn print_with_prefix(&self, prefix: &str, message: &str) {
        self.print(&format!("{}{}: {}", prefix, PLUGIN_NAME, message));
    }

    /// Print an network message to the server buffer.
    pub fn print_network(&self, message: &str) {
        self.print_with_prefix(&Weechat::prefix(Prefix::Network), message);
    }

    /// Print an error message to the server buffer.
    pub fn print_error(&self, message: &str) {
        self.print_with_prefix(&Weechat::prefix(Prefix::Error), message);
    }

    /// Is the server connected.
    pub fn connected(&self) -> bool {
        self.connection.borrow().is_some()
    }

    pub async fn receive_member(
        &self,
        room_id: OwnedRoomId,
        member: SyncStateEvent<RoomMemberEventContent>,
        is_state: bool,
        ambiguity_change: Option<AmbiguityChange>,
    ) {
        let room = self.rooms.borrow().get(&room_id).cloned();

        if let Some(room) = room {
            room.handle_membership_event(
                &member,
                is_state,
                ambiguity_change.as_ref(),
            )
            .await;
        } else {
            error!("Room with id {} not found.", room_id);
        }
    }

    pub async fn receive_joined_state_event(
        &self,
        room_id: &RoomId,
        event: AnySyncStateEvent,
    ) {
        let room = self.get_or_create_room(room_id);
        room.handle_sync_state_event(&event, true).await
    }

    pub async fn receive_joined_timeline_event(
        &self,
        room_id: &RoomId,
        event: AnySyncTimelineEvent,
    ) {
        let room = self.get_or_create_room(room_id);
        // room.handle_sync_room_event(event).await
    }

    pub fn receive_login(&self, response: LoginResponse) {
        let login_state = LoginInfo {
            user_id: response.user_id,
        };

        *self.login_state.borrow_mut() = Some(login_state);
    }

    fn create_server_dir(&self) -> std::io::Result<()> {
        let path = self.get_server_path();
        std::fs::create_dir_all(path)
    }

    pub fn get_server_path(&self) -> PathBuf {
        let mut path = Weechat::home_dir();
        let server_name: &str = &self.server_name;
        path.push("matrix-rust");
        path.push(server_name);

        path
    }

    pub fn connection(&self) -> Option<Connection> {
        self.connection.borrow().clone()
    }

    fn set_connection(&self, connection: Connection) {
        *self.connection.borrow_mut() = Some(connection);
    }

    async fn create_client_helper(
        &self,
        homeserver: Url,
        proxy: Option<Url>,
        ssl_verify: bool,
        server_path: PathBuf,
    ) -> Result<Client, anyhow::Error> {
        // server_path.push("state.sqlite");
        //
        // let options = sqlx::sqlite::SqliteConnectOptions::new()
        //     .filename(server_path)
        //     .create_if_missing(true)
        //     .serialized(true)
        //     .journal_mode(sqlx::sqlite::SqliteJournalMode::Wal);
        //
        // let pool = sqlx::SqlitePool::connect_with(options).await?;
        // let db = Arc::new(pool);
        //
        // let state_store = matrix_sdk_sql::StateStore::new(&db).await?;
        // let mut crypto_store = matrix_sdk_sql::StateStore::new(&db).await?;
        // crypto_store.unlock().await?;
        //
        // let store_config = StoreConfig::new()
        //     .state_store(state_store)
        //     .crypto_store(crypto_store);

        let mut client_builder = Client::builder()
            .homeserver_url(homeserver)
            // .store_config(store_config);
            .sled_store(server_path, Some("DEFAULT_PASSPHRASE"));

        if let Some(proxy) = proxy.as_ref() {
            client_builder = client_builder.proxy(proxy);
        }

        if !ssl_verify {
            client_builder = client_builder.disable_ssl_verification();
        }

        Ok(client_builder.build().await?)
    }

    pub fn create_client(&self) -> Result<Client, ServerError> {
        let settings = self.settings.borrow();

        let homeserver = settings.homeserver.as_ref().ok_or_else(|| {
            ServerError::StartError("Homeserver not configured".to_owned())
        })?;

        self.create_server_dir().map_err(|e| {
            ServerError::IoError(format!(
                "Error creating the session dir: {}",
                e
            ))
        })?;

<<<<<<< HEAD
        let mut client_builder = Client::builder()
            .homeserver_url(homeserver)
            .sled_store(self.get_server_path(), Some("DEFAULT_PASSPHRASE"));
=======
        match self.servers.runtime().block_on(self.create_client_helper(
            homeserver.to_owned(),
            settings.proxy.to_owned(),
            settings.ssl_verify,
            self.get_server_path(),
        )) {
            Ok(c) => {
                c.add_event_handler(|event: ToDeviceRoomKeyEvent| async move {
                    Weechat::spawn_from_thread(async move {
                        Weechat::print(&format!(
                            "HEEEELLOOOOOO running handler {event:?}"
                        ))
                    })
                });
                *self.current_settings.borrow_mut() = settings.clone();
                *self.client.borrow_mut() = Some(c.clone());
>>>>>>> c208065f

                Ok(c)
            }
            Err(e) => {
                Weechat::print(&format!("HELLO ERRROR {e:?}"));

                Err(ServerError::StartError(e.to_string()))
            }
        }
    }

    pub async fn delete_devices(&self, devices: Vec<OwnedDeviceId>) {
        let formatted = devices
            .iter()
            .map(|d| d.to_string())
            .collect::<Vec<String>>()
            .join(", ");

        let print_success = || {
            self.print_network(&format!(
                "Successfully deleted device(s) {}",
                formatted
            ));
        };

        let print_fail = |e| {
            self.print_error(&format!(
                "Error deleting device(s) {} {:#?}",
                formatted, e
            ));
        };

        if let Some(c) = self.connection() {
            match c.delete_devices(devices.clone(), None).await {
                Ok(_) => print_success(),
                Err(e) => {
                    if let Some(info) = e.as_uiaa_response() {
                        let auth_info = {
                            let settings = self.settings.borrow();
                            InteractiveAuthInfo {
                                user: settings.username.clone(),
                                password: settings.password.clone(),
                                session: info.session.clone(),
                            }
                        };

                        if let Err(e) = c
                            .delete_devices(devices.clone(), Some(auth_info))
                            .await
                        {
                            print_fail(e);
                        } else {
                            print_success();
                        }
                    } else {
                        print_fail(e)
                    }
                }
            }
        };
    }

    pub async fn export_keys(&self, file: PathBuf, passphrase: String) {
        let client = self.get_client().unwrap();

        let export = async move {
            client
                .encryption()
                .export_room_keys(file, &passphrase, |_| true)
                .await
        };

        if let Some(c) = self.connection() {
            if let Err(e) = c.spawn(export).await {
                self.print_error(&format!(
                    "Error exporting E2EE keys {:#?}",
                    e
                ));
            } else {
                self.print_network("Successfully exported E2EE keys")
            }
        };
    }

    pub async fn import_keys(&self, file: PathBuf, passphrase: String) {
        let client = self.get_client().unwrap();

        if let Some(c) = self.connection() {
            self.print_network(&format!(
                "Importing E2EE keys from {}, this may take a while..",
                file.display()
            ));
            let import = async move {
                client
                    .encryption()
                    .import_room_keys(file, &passphrase)
                    .await
            };

            match c.spawn(import).await {
                Ok(RoomKeyImportResult {
                    imported_count,
                    total_count,
                    ..
                }) => {
                    if imported_count > 0 {
                        self.print_network(&format!(
                            "Successfully imported {} E2EE keys",
                            imported_count
                        ));
                    } else if total_count > 0 {
                        self.print_network(
                            "No keys were imported, the key export contains only \
                            keys that we already have",
                        );
                    } else {
                        self.print_network(
                            "No keys were imported, either the key export is empty"
                        );
                    }
                }
                Err(e) => {
                    self.print_error(&format!(
                        "Error importing E2EE keys {:#?}",
                        e
                    ));
                }
            }
        };
    }

    async fn list_own_devices(
        &self,
        connection: Connection,
    ) -> Result<(), Error> {
        let mut response = connection.devices().await?;

        if response.devices.is_empty() {
            self.print_error("No devices were found for this server");
            return Ok(());
        }

        self.print_network(&format!(
            "Devices for server {}{}{}:",
            Weechat::color("chat_server"),
            self.name(),
            Weechat::color("reset")
        ));

        response.devices.sort_by_key(|d| Reverse(d.last_seen_ts));
        let own_device_id = connection.client().device_id();
        let own_user_id = connection
            .client()
            .user_id()
            .expect("Getting our own devices while not being logged in");

        let mut lines: Vec<String> = Vec::new();

        for device_info in response.devices {
            let device = connection
                .client()
                .encryption()
                .get_device(&own_user_id, &device_info.device_id)
                .await?;

            let own_device = own_device_id == Some(&device_info.device_id);

            let device_trust = if own_device {
                DeviceTrust::Verified
            } else {
                device
                    .as_ref()
                    .map(|d| {
                        if d.is_verified() {
                            DeviceTrust::Verified
                        } else {
                            DeviceTrust::Unverified
                        }
                    })
                    .unwrap_or(DeviceTrust::Unsupported)
            };

            let info = Self::format_device(
                &device_info.device_id,
                device.and_then(|d| {
                    d.get_key(DeviceKeyAlgorithm::Ed25519)
                        .map(|f| f.to_base64())
                }),
                device_info.display_name.as_deref(),
                own_device,
                device_trust,
                device_info.last_seen_ip,
                device_info.last_seen_ts,
            );

            lines.push(info);
        }

        let line = lines.join("\n");
        self.print(&line);

        Ok(())
    }

    async fn list_other_devices(
        &self,
        connection: Connection,
        user_id: &UserId,
    ) -> Result<(), Error> {
        let devices = connection
            .client()
            .encryption()
            .get_user_devices(&user_id)
            .await?;

        let lines: Vec<_> = devices
            .devices()
            .map(|device| {
                let device_trust = if device.is_verified() {
                    DeviceTrust::Verified
                } else {
                    DeviceTrust::Unverified
                };

                Self::format_device(
                    device.device_id(),
                    device
                        .get_key(DeviceKeyAlgorithm::Ed25519)
                        .map(|f| f.to_base64()),
                    device.display_name().as_deref(),
                    false,
                    device_trust,
                    None,
                    None,
                )
            })
            .collect();

        let user_color = Weechat::info_get("nick_color_name", user_id.as_str())
            .expect("Can't get user color");

        if lines.is_empty() {
            self.print_error(&format!(
                "No devices were found for user {}{}{} on this server",
                Weechat::color(&user_color),
                user_id.as_str(),
                Weechat::color("reset"),
            ));
        } else {
            self.print_network(&format!(
                "Devices for user {}{}{} on server {}{}{}:",
                Weechat::color(&user_color),
                user_id.as_str(),
                Weechat::color("reset"),
                Weechat::color("chat_server"),
                self.name(),
                Weechat::color("reset")
            ));

            let line = lines.join("\n");
            self.print(&line);
        }

        Ok(())
    }

    fn format_device(
        device_id: &DeviceId,
        fingerprint: Option<String>,
        display_name: Option<&str>,
        is_own_device: bool,
        device_trust: DeviceTrust,
        last_seen_ip: Option<String>,
        last_seen_ts: Option<MilliSecondsSinceUnixEpoch>,
    ) -> String {
        let device_color =
            Weechat::info_get("nick_color_name", device_id.as_str())
                .expect("Can't get device color");

        let last_seen_date = last_seen_ts
            .and_then(|d| {
                d.to_system_time().map(|d| {
                    let date: DateTime<Utc> = d.into();
                    date.format("%Y/%m/%d %H:%M").to_string()
                })
            })
            .unwrap_or_else(|| "?".to_string());

        let last_seen = format!(
            "{} @ {}",
            last_seen_ip.as_deref().unwrap_or("-"),
            last_seen_date
        );

        let (bold, color) = if is_own_device {
            (Weechat::color("bold"), format!("*{}", device_color))
        } else {
            ("", device_color)
        };

        let verified = match device_trust {
            DeviceTrust::Verified => {
                format!(
                    "{}Trusted{}",
                    Weechat::color("green"),
                    Weechat::color("reset")
                )
            }
            DeviceTrust::Unverified => {
                format!(
                    "{}Not trusted{}",
                    Weechat::color("red"),
                    Weechat::color("reset")
                )
            }
            DeviceTrust::Unsupported => {
                format!(
                    "{}No encryption support{}",
                    Weechat::color("darkgray"),
                    Weechat::color("reset")
                )
            }
        };

        let fingerprint = if let Some(fingerprint) = fingerprint {
            let fingerprint = fingerprint
                .chars()
                .collect::<Vec<char>>()
                .chunks(4)
                .map(|c| c.iter().collect::<String>())
                .collect::<Vec<String>>()
                .join(" ");

            format!(
                "{}{}{}",
                Weechat::color("magenta"),
                fingerprint,
                Weechat::color("reset")
            )
        } else {
            format!(
                "{}-{}",
                Weechat::color("darkgray"),
                Weechat::color("reset")
            )
        };

        format!(
            "       \
                                    Name: {}{}\n  \
                               Device ID: {}{}{}\n   \
                                Security: {}\n\
                             Fingerprint: {}\n  \
                               Last seen: {}\n",
            bold,
            display_name.as_deref().unwrap_or(""),
            Weechat::color(&color),
            device_id.as_str(),
            Weechat::color("reset"),
            verified,
            fingerprint,
            last_seen,
        )
    }

    pub async fn devices(&self, user_id: Option<OwnedUserId>) {
        let connection = if let Some(c) = self.connection() {
            c
        } else {
            self.print_error("You must be connected to execute this command");
            return;
        };

        let ret = if let Some(user_id) = user_id.as_ref() {
            if Some(user_id.as_ref()) == connection.client().user_id() {
                self.list_own_devices(connection).await
            } else {
                self.list_other_devices(connection, &user_id).await
            }
        } else {
            self.list_own_devices(connection).await
        };

        if let Err(e) = ret {
            self.print_error(&format!("Error fetching devices {:?}", e));
        }
    }

    pub fn autoconnect(&self) -> bool {
        self.settings.borrow().autoconnect
    }

    pub fn is_connection_secure(&self) -> bool {
        let settings = self.current_settings.borrow();

        settings.ssl_verify
            && settings
                .homeserver
                .as_ref()
                .map(|u| u.scheme() == "https")
                .unwrap_or(false)
    }

    pub fn disconnect(&self) {
        if !self.connected() {
            self.print_error(&format!(
                "Not connected to {}{}{}",
                Weechat::color("chat_server"),
                self.name(),
                Weechat::color("reset")
            ));

            return;
        }

        {
            let mut connection = self.connection.borrow_mut();
            connection.take();
        }

        self.print_network(&format!(
            "Disconnected from {}{}{}",
            Weechat::color("chat_server"),
            self.name(),
            Weechat::color("reset")
        ));
    }

    pub fn get_info_str(&self, details: bool) -> String {
        let mut s = String::from(&format!(
            "{}{}{} [{}]",
            Weechat::color("chat_server"),
            self.server_name.as_ref().to_owned(),
            Weechat::color("reset"),
            if self.connected() {
                "connected"
            } else {
                "not connected"
            }
        ));

        if !details {
            return s;
        }

        let settings = self.settings.borrow();
        s.push_str(&format!(
            "\n\
                 {:indent$}homeserver: {}\n\
                 {:indent$}proxy: {}\n\
                 {:indent$}autoconnect: {}\n\
                 {:indent$}username: {}\n",
            "",
            settings.homeserver.as_ref().map_or("", |url| url.as_str()),
            "",
            settings.proxy.as_ref().map_or("", |url| url.as_str()),
            "",
            settings.autoconnect,
            "",
            settings.username,
            indent = 8
        ));
        s
    }
}<|MERGE_RESOLUTION|>--- conflicted
+++ resolved
@@ -799,11 +799,6 @@
             ))
         })?;
 
-<<<<<<< HEAD
-        let mut client_builder = Client::builder()
-            .homeserver_url(homeserver)
-            .sled_store(self.get_server_path(), Some("DEFAULT_PASSPHRASE"));
-=======
         match self.servers.runtime().block_on(self.create_client_helper(
             homeserver.to_owned(),
             settings.proxy.to_owned(),
@@ -820,7 +815,6 @@
                 });
                 *self.current_settings.borrow_mut() = settings.clone();
                 *self.client.borrow_mut() = Some(c.clone());
->>>>>>> c208065f
 
                 Ok(c)
             }
