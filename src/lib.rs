mod bar_items;
mod commands;
mod completions;
mod config;
mod connection;
mod debug;
mod render;
mod room;
mod server;
mod utils;

use std::{
    cell::{Ref, RefCell},
    collections::HashMap,
    rc::Rc,
};

use tracing_subscriber::{layer::SubscriberExt};

#[cfg(feature = "jaeger")]
use opentelemetry_jaeger::Uninstall;

use weechat::{
    buffer::{Buffer, BufferHandle},
    hooks::{SignalCallback, SignalData, SignalHook},
    plugin, Args, Plugin, ReturnCode, Weechat,
};

use crate::{
    bar_items::BarItems, commands::Commands, completions::Completions,
    config::ConfigHandle, room::RoomHandle, server::MatrixServer,
};

const PLUGIN_NAME: &str = "matrix";

#[derive(Clone, Debug)]
pub struct Servers(Rc<RefCell<HashMap<String, MatrixServer>>>);

#[allow(clippy::large_enum_variant)]
pub enum BufferOwner {
    Server(MatrixServer),
    Room(MatrixServer, RoomHandle),
    None,
}

impl BufferOwner {
    fn into_server(self) -> Option<MatrixServer> {
        match self {
            BufferOwner::Server(s) => Some(s),
            BufferOwner::Room(s, _) => Some(s),
            BufferOwner::None => None,
        }
    }

    fn into_room(self) -> Option<RoomHandle> {
        if let BufferOwner::Room(_, r) = self {
            Some(r)
        } else {
            None
        }
    }
}

impl Servers {
    fn new() -> Self {
        Servers(Rc::new(RefCell::new(HashMap::new())))
    }

    fn borrow(&self) -> Ref<'_, HashMap<String, MatrixServer>> {
        self.0.borrow()
    }

    pub fn is_empty(&self) -> bool {
        self.0.borrow().is_empty()
    }

    pub fn contains(&self, server_name: &str) -> bool {
        self.0.borrow().contains_key(server_name)
    }

    pub fn clear(&self) {
        self.0.borrow_mut().clear();
    }

    pub fn insert(&self, server: MatrixServer) {
        self.0
            .borrow_mut()
            .insert(server.name().to_string(), server);
    }

    pub fn get(&self, server_name: &str) -> Option<MatrixServer> {
        self.0.borrow().get(server_name).cloned()
    }

    pub fn remove(&self, server_name: &str) -> Option<MatrixServer> {
        self.0.borrow_mut().remove(server_name)
    }

    pub fn buffer_owner(&self, buffer: &Buffer) -> BufferOwner {
        let servers = self.borrow();

        for server in servers.values() {
            if let Some(b) = &*server.server_buffer() {
                if b.upgrade().map_or(false, |b| &b == buffer) {
                    return BufferOwner::Server(server.clone());
                }
            }

            for room in server.rooms() {
                let buffer_handle = room.buffer_handle();

                if let Ok(b) = buffer_handle.upgrade() {
                    if buffer == &b {
                        return BufferOwner::Room(server.clone(), room);
                    }
                }
            }
        }

        BufferOwner::None
    }

    /// Find a `MatrixServer` that the given buffer belongs to.
    ///
    /// Returns None if the buffer doesn't belong to any of our servers of
    /// rooms.
    pub fn find_server(&self, buffer: &Buffer) -> Option<MatrixServer> {
        self.buffer_owner(buffer).into_server()
    }

    /// Find a `RoomHandle` that the given buffer belongs to.
    ///
    /// Returns None if the buffer doesn't belong to any of our servers of
    /// rooms.
    pub fn find_room(&self, buffer: &Buffer) -> Option<RoomHandle> {
        self.buffer_owner(buffer).into_room()
    }
}

impl SignalCallback for Servers {
    fn callback(
        &mut self,
        _: &Weechat,
        _signal_name: &str,
        data: Option<SignalData>,
    ) -> ReturnCode {
        if let Some(SignalData::Buffer(buffer)) = data {
            if let Some(room) = self.find_room(&buffer) {
                room.update_typing_notice();
            }
        }
        ReturnCode::Ok
    }
}

#[allow(dead_code)]
struct Matrix {
    servers: Servers,
<<<<<<< HEAD
    commands: Commands,
    config: ConfigHandle,
    bar_items: BarItems,
    typing_notice_signal: SignalHook,
=======
    #[allow(dead_code)]
    commands: Commands,
    config: ConfigHandle,
    #[allow(dead_code)]
    bar_items: BarItems,
    #[allow(dead_code)]
    typing_notice_signal: SignalHook,
    #[allow(dead_code)]
>>>>>>> a77c0d1d
    completions: Completions,
    debug_buffer: RefCell<Option<BufferHandle>>,
    #[cfg(feature = "jaeger")]
    uninstall: Uninstall,
}

impl std::fmt::Debug for Matrix {
    fn fmt(&self, f: &mut std::fmt::Formatter<'_>) -> std::fmt::Result {
        let mut fmt = f.debug_struct("Matrix");
        fmt.field("servers", &self.servers).finish()
    }
}

impl Matrix {
    fn autoconnect(servers: &HashMap<String, MatrixServer>) {
        for server in servers.values() {
            if server.autoconnect() {
                match server.connect() {
                    Ok(_) => (),
                    Err(e) => Weechat::print(&format!("{:?}", e)),
                }
            }
        }
    }

    fn create_default_server(servers: Servers, config: &ConfigHandle) {
        // TODO change this to matrix.org.
        let server_name = "localhost";

        let mut config_borrow = config.borrow_mut();
        let mut section = config_borrow
            .search_section_mut("server")
            .expect("Can't get server section");

        let server = MatrixServer::new(
            server_name,
            config,
            &mut section,
            servers.clone(),
        );
        servers.insert(server);
    }
}

impl Plugin for Matrix {
    fn init(_: &Weechat, _args: Args) -> Result<Self, ()> {
        let servers = Servers::new();
        let config = ConfigHandle::new(&servers);
        let commands = Commands::hook_all(&servers, &config)?;

        let bar_items = BarItems::hook_all(servers.clone())?;
        let completions = Completions::hook_all(servers.clone())?;

        #[cfg(feature = "jaeger")]
        let (subscriber, uninstall) = {
            let (tracer, uninstall) = opentelemetry_jaeger::new_pipeline()
                .with_service_name("weechat-matrix")
                .install()
                .expect("Can't install jaeger thing");

            let telemetry = tracing_opentelemetry::layer().with_tracer(tracer);
            let filter = tracing_subscriber::filter::EnvFilter::from_default_env();

            let subscriber = tracing_subscriber::registry()
                .with(filter)
                .with(tracing_subscriber::fmt::layer().with_writer(debug::Debug))
                .with(telemetry);

            (subscriber, uninstall)
        };

        #[cfg(not(feature = "jaeger"))]
        let subscriber = {
            let filter = tracing_subscriber::filter::EnvFilter::from_default_env();

            tracing_subscriber::registry()
                .with(filter)
                .with(tracing_subscriber::fmt::layer().with_writer(debug::Debug))
        };

        let _ = tracing::subscriber::set_global_default(subscriber).map_err(
            |_err| Weechat::print("Unable to set global default subscriber"),
        );

        {
            let config_borrow = config.borrow();
            if config_borrow.read().is_err() {
                return Err(());
            }
        }

        if servers.is_empty() {
            Matrix::create_default_server(servers.clone(), &config)
        }

        let typing = SignalHook::new("input_text_changed", servers.clone())
            .expect("Can't create signal hook for the typing notice cb");

        let plugin = Matrix {
            servers: servers.clone(),
            commands,
            config,
            bar_items,
            completions,
            debug_buffer: RefCell::new(None),
            typing_notice_signal: typing,
            #[cfg(feature = "jaeger")]
            uninstall,
        };

        Weechat::spawn(async move {
            let servers = servers.borrow();
            Matrix::autoconnect(&servers);
        })
        .detach();

        Ok(plugin)
    }
}

impl Drop for Matrix {
    fn drop(&mut self) {
        let servers = self.servers.borrow();

        // Buffer close callbacks get called after this, so disconnect here so
        // we don't leave all our rooms.
        //
        // TODO set a flag on the server as well so we don't even try to leave
        // the rooms, once leaving the rooms is implemented when the buffer gets
        // closed.
        for server in servers.values() {
            server.disconnect();
        }

        drop(servers);

        self.servers.clear();
    }
}

plugin!(
    Matrix,
    name: "matrix",
    author: "Damir Jelić <poljar@termina.org.uk>",
    description: "Matrix protocol",
    version: "0.1.0",
    license: "ISC"
);<|MERGE_RESOLUTION|>--- conflicted
+++ resolved
@@ -153,15 +153,8 @@
     }
 }
 
-#[allow(dead_code)]
 struct Matrix {
     servers: Servers,
-<<<<<<< HEAD
-    commands: Commands,
-    config: ConfigHandle,
-    bar_items: BarItems,
-    typing_notice_signal: SignalHook,
-=======
     #[allow(dead_code)]
     commands: Commands,
     config: ConfigHandle,
@@ -170,7 +163,6 @@
     #[allow(dead_code)]
     typing_notice_signal: SignalHook,
     #[allow(dead_code)]
->>>>>>> a77c0d1d
     completions: Completions,
     debug_buffer: RefCell<Option<BufferHandle>>,
     #[cfg(feature = "jaeger")]
